name: Rust CI
on:
  pull_request:
  push:
    branches: ['main']

defaults:
    run:
        shell: bash

permissions:
    contents: read

jobs:
  format:
    runs-on: hiero-client-sdk-linux-medium
    steps:
      - name: Harden Runner
        uses: step-security/harden-runner@0634a2670c59f64b4a01f0f96f84700a4088b9f0 # v2.12.0
        with:
          egress-policy: audit

      - name: Checkout Code
        uses: actions/checkout@11bd71901bbe5b1630ceea73d27597364c9af683 # v4.2.2
        with:
          submodules: 'recursive'

      - name: Add `rustfmt` to toolchain
        run: |
          curl --proto '=https' --tlsv1.2 -sSf https://sh.rustup.rs | sh -s -- -y
          . $HOME/.cargo/env
          rustup +nightly component add rustfmt  

      - name: Format

        run: |
          curl --proto '=https' --tlsv1.2 -sSf https://sh.rustup.rs | sh -s -- -y
          . $HOME/.cargo/env
          cargo +nightly fmt --check
  
  check:
    runs-on: hiero-client-sdk-linux-medium
    steps:
      - name: Harden Runner
        uses: step-security/harden-runner@0634a2670c59f64b4a01f0f96f84700a4088b9f0 # v2.12.0
        with:
          egress-policy: audit

      - name: Setup NodeJS
        uses: actions/setup-node@49933ea5288caeca8642d1e84afbd3f7d6820020 # v4.4.0
        with:
          node-version: 18

      - name: Setup GCC and OpenSSL
        run: |
          sudo apt-get update
          sudo apt-get install -y --no-install-recommends gcc libc6-dev libc-dev libssl-dev pkg-config openssl

      - name: Checkout Code
        uses: actions/checkout@11bd71901bbe5b1630ceea73d27597364c9af683 # v4.2.2
        with:
          submodules: 'recursive'

      - name: Rust Cache
        uses: step-security/rust-cache@9854582c32553a1f7c4d1dd531874ac90c605cc4 # v2.7.5
        with:
          workspaces: |
            sdk/rust

      - name: Install pkg-config
        run: |
          sudo apt-get update
          sudo apt-get install -y pkg-config
      - name: Install Protoc
        uses: arduino/setup-protoc@c65c819552d16ad3c9b72d9dfd5ba5237b9c906b # v3.0.0
        with:
          repo-token: ${{ secrets.GITHUB_TOKEN }}
      - name: Check
        run: |
          curl --proto '=https' --tlsv1.2 -sSf https://sh.rustup.rs | sh -s -- -y
          . $HOME/.cargo/env
          cargo check --examples --workspace
  
  test:
    needs: ['check']
    runs-on: hiero-client-sdk-linux-medium
    steps:
      - name: Harden Runner
        uses: step-security/harden-runner@0634a2670c59f64b4a01f0f96f84700a4088b9f0 # v2.12.0
        with:
          egress-policy: audit

      - name: Setup NodeJS
        uses: actions/setup-node@49933ea5288caeca8642d1e84afbd3f7d6820020 # v4.4.0
        with:
          node-version: 18

      - name: Setup GCC and OpenSSL
        run: |
          sudo apt-get update
          sudo apt-get install -y --no-install-recommends gcc libc6-dev libc-dev libssl-dev pkg-config openssl

      - name: Checkout Code
        uses: actions/checkout@11bd71901bbe5b1630ceea73d27597364c9af683 # v4.2.2
        with:
          submodules: 'recursive'

      - name: Rust Cache
        uses: step-security/rust-cache@9854582c32553a1f7c4d1dd531874ac90c605cc4 # v2.7.5
        with:
          workspaces: |
            .

      - name: Install Protoc
        uses: arduino/setup-protoc@c65c819552d16ad3c9b72d9dfd5ba5237b9c906b # v3.0.0
        with:
          repo-token: ${{ secrets.GITHUB_TOKEN }}

      - name: Start the local node
<<<<<<< HEAD
        run: npx @hashgraph/hedera-local start -d --network local --network-tag=0.60.0-alpha.0
=======
        run: npx @hashgraph/hedera-local start -d --network local
>>>>>>> 061b730c

      - name: "Create env file"
        run: |
            touch .env
            echo TEST_OPERATOR_KEY="302e020100300506032b657004220420a608e2130a0a3cb34f86e757303c862bee353d9ab77ba4387ec084f881d420d4" >> .env
            echo TEST_OPERATOR_ID="0.0.1022" >> .env
            echo TEST_NETWORK_NAME="localhost" >> .env
            echo TEST_RUN_NONFREE="1" >> .env
            cat .env

      - name: Test
        run: |
          curl --proto '=https' --tlsv1.2 -sSf https://sh.rustup.rs | sh -s -- -y
          . $HOME/.cargo/env
          cargo test --workspace  

      - name: Stop the local node
        run: npx @hashgraph/hedera-local stop<|MERGE_RESOLUTION|>--- conflicted
+++ resolved
@@ -117,11 +117,7 @@
           repo-token: ${{ secrets.GITHUB_TOKEN }}
 
       - name: Start the local node
-<<<<<<< HEAD
         run: npx @hashgraph/hedera-local start -d --network local --network-tag=0.60.0-alpha.0
-=======
-        run: npx @hashgraph/hedera-local start -d --network local
->>>>>>> 061b730c
 
       - name: "Create env file"
         run: |
